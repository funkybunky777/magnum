#ifndef Magnum_DimensionTraits_h
#define Magnum_DimensionTraits_h
/*
    This file is part of Magnum.

    Copyright © 2010, 2011, 2012, 2013 Vladimír Vondruš <mosra@centrum.cz>

    Permission is hereby granted, free of charge, to any person obtaining a
    copy of this software and associated documentation files (the "Software"),
    to deal in the Software without restriction, including without limitation
    the rights to use, copy, modify, merge, publish, distribute, sublicense,
    and/or sell copies of the Software, and to permit persons to whom the
    Software is furnished to do so, subject to the following conditions:

    The above copyright notice and this permission notice shall be included
    in all copies or substantial portions of the Software.

    THE SOFTWARE IS PROVIDED "AS IS", WITHOUT WARRANTY OF ANY KIND, EXPRESS OR
    IMPLIED, INCLUDING BUT NOT LIMITED TO THE WARRANTIES OF MERCHANTABILITY,
    FITNESS FOR A PARTICULAR PURPOSE AND NONINFRINGEMENT. IN NO EVENT SHALL
    THE AUTHORS OR COPYRIGHT HOLDERS BE LIABLE FOR ANY CLAIM, DAMAGES OR OTHER
    LIABILITY, WHETHER IN AN ACTION OF CONTRACT, TORT OR OTHERWISE, ARISING
    FROM, OUT OF OR IN CONNECTION WITH THE SOFTWARE OR THE USE OR OTHER
    DEALINGS IN THE SOFTWARE.
*/

<<<<<<< HEAD
#include <cstddef>

#include "Magnum.h"
=======
#include "Math/Math.h"
#include "Types.h"
>>>>>>> 8b7c21ce

/** @file
 * @brief Class Magnum::DimensionTraits
 */

namespace Magnum {

/** @brief Matrix, point and vector specializations for given dimension count */
template<UnsignedInt dimensions, class T = Float> struct DimensionTraits {
    DimensionTraits() = delete;

    #ifdef DOXYGEN_GENERATING_OUTPUT
    /**
     * @brief Vector type
     *
     * Math::Vector, Math::Vector2 or Math::Vector3 based on dimension count.
     */
    typedef U VectorType;

    /**
     * @brief Matrix type
     *
     * Floating-point Math::Matrix3 or Math::Matrix4 for 2D or 3D. No matrix
     * type defined for one dimension and integral types.
     */
    typedef U MatrixType;
    #endif
};

#ifndef DOXYGEN_GENERATING_OUTPUT
/* One dimension */
template<class T> struct DimensionTraits<1, T> {
    DimensionTraits() = delete;

    typedef Math::Vector<1, T> VectorType;
};

/* Two dimensions - integral */
template<class T> struct DimensionTraits<2, T> {
    DimensionTraits() = delete;

    typedef Math::Vector2<T> VectorType;
};

/* Two dimensions - floating-point */
template<> struct DimensionTraits<2, Float> {
    DimensionTraits() = delete;

    typedef Math::Vector2<Float> VectorType;
    typedef Math::Matrix3<Float> MatrixType;
};
template<> struct DimensionTraits<2, Double> {
    DimensionTraits() = delete;

    typedef Math::Vector2<Double> VectorType;
    typedef Math::Matrix3<Double> MatrixType;
};

/* Three dimensions - integral */
template<class T> struct DimensionTraits<3, T> {
    DimensionTraits() = delete;

    typedef Math::Vector3<T> VectorType;
};

/* Three dimensions - floating-point */
template<> struct DimensionTraits<3, Float> {
    DimensionTraits() = delete;

    typedef Math::Vector3<Float> VectorType;
    typedef Math::Matrix4<Float> MatrixType;
};
template<> struct DimensionTraits<3, Double> {
    DimensionTraits() = delete;

    typedef Math::Vector3<Double> VectorType;
    typedef Math::Matrix4<Double> MatrixType;
};
#endif

}

#endif<|MERGE_RESOLUTION|>--- conflicted
+++ resolved
@@ -24,14 +24,8 @@
     DEALINGS IN THE SOFTWARE.
 */
 
-<<<<<<< HEAD
-#include <cstddef>
-
-#include "Magnum.h"
-=======
 #include "Math/Math.h"
 #include "Types.h"
->>>>>>> 8b7c21ce
 
 /** @file
  * @brief Class Magnum::DimensionTraits
