/*
    This file is part of Magnum.

    Copyright © 2010, 2011, 2012, 2013 Vladimír Vondruš <mosra@centrum.cz>

    Permission is hereby granted, free of charge, to any person obtaining a
    copy of this software and associated documentation files (the "Software"),
    to deal in the Software without restriction, including without limitation
    the rights to use, copy, modify, merge, publish, distribute, sublicense,
    and/or sell copies of the Software, and to permit persons to whom the
    Software is furnished to do so, subject to the following conditions:

    The above copyright notice and this permission notice shall be included
    in all copies or substantial portions of the Software.

    THE SOFTWARE IS PROVIDED "AS IS", WITHOUT WARRANTY OF ANY KIND, EXPRESS OR
    IMPLIED, INCLUDING BUT NOT LIMITED TO THE WARRANTIES OF MERCHANTABILITY,
    FITNESS FOR A PARTICULAR PURPOSE AND NONINFRINGEMENT. IN NO EVENT SHALL
    THE AUTHORS OR COPYRIGHT HOLDERS BE LIABLE FOR ANY CLAIM, DAMAGES OR OTHER
    LIABILITY, WHETHER IN AN ACTION OF CONTRACT, TORT OR OTHERWISE, ARISING
    FROM, OUT OF OR IN CONNECTION WITH THE SOFTWARE OR THE USE OR OTHER
    DEALINGS IN THE SOFTWARE.
*/

#include "Plane.h"

#include "Math/Vector3.h"
#include "Mesh.h"
#include "Trade/MeshData3D.h"

namespace Magnum { namespace Primitives {

Trade::MeshData3D Plane::solid(const TextureCoords textureCoords) {
    std::vector<std::vector<Vector2>> coords;
    if(textureCoords == TextureCoords::Generate) coords.push_back(std::vector<Vector2>{
        {1.0f, 0.0f},
        {1.0f, 1.0f},
        {0.0f, 0.0f},
        {0.0f, 1.0f}
    });

<<<<<<< HEAD
    return Trade::MeshData3D(Mesh::Primitive::TriangleStrip, std::vector<UnsignedInt>{}, {std::vector<Vector3>{
=======
    return Trade::MeshData3D(MeshPrimitive::TriangleStrip, std::vector<UnsignedInt>{}, {{
>>>>>>> a9fe6358
        {1.0f, -1.0f, 0.0f},
        {1.0f, 1.0f, 0.0f},
        {-1.0f, -1.0f, 0.0f},
        {-1.0f, 1.0f, 0.0f}
    }}, {std::vector<Vector3>{
        {0.0f, 0.0f, 1.0f},
        {0.0f, 0.0f, 1.0f},
        {0.0f, 0.0f, 1.0f},
        {0.0f, 0.0f, 1.0f}
    }}, std::move(coords));
}

Trade::MeshData3D Plane::wireframe() {
<<<<<<< HEAD
    /* {} initializers are causing ICE in MSVC 2013. Bhaha. */
    return Trade::MeshData3D(Mesh::Primitive::LineLoop, std::vector<UnsignedInt>(), {std::vector<Vector3>{
=======
    return Trade::MeshData3D(MeshPrimitive::LineLoop, std::vector<UnsignedInt>{}, {{
>>>>>>> a9fe6358
        {-1.0f, -1.0f, 0.0f},
        {1.0f, -1.0f, 0.0f},
        {1.0f, 1.0f, 0.0f},
        {-1.0f, 1.0f, 0.0f}
    }}, std::vector<std::vector<Vector3>>(), std::vector<std::vector<Vector2>>());
}

}}<|MERGE_RESOLUTION|>--- conflicted
+++ resolved
@@ -39,11 +39,7 @@
         {0.0f, 1.0f}
     });
 
-<<<<<<< HEAD
-    return Trade::MeshData3D(Mesh::Primitive::TriangleStrip, std::vector<UnsignedInt>{}, {std::vector<Vector3>{
-=======
-    return Trade::MeshData3D(MeshPrimitive::TriangleStrip, std::vector<UnsignedInt>{}, {{
->>>>>>> a9fe6358
+    return Trade::MeshData3D(MeshPrimitive::TriangleStrip, std::vector<UnsignedInt>{}, {std::vector<Vector3>{
         {1.0f, -1.0f, 0.0f},
         {1.0f, 1.0f, 0.0f},
         {-1.0f, -1.0f, 0.0f},
@@ -57,12 +53,8 @@
 }
 
 Trade::MeshData3D Plane::wireframe() {
-<<<<<<< HEAD
     /* {} initializers are causing ICE in MSVC 2013. Bhaha. */
-    return Trade::MeshData3D(Mesh::Primitive::LineLoop, std::vector<UnsignedInt>(), {std::vector<Vector3>{
-=======
-    return Trade::MeshData3D(MeshPrimitive::LineLoop, std::vector<UnsignedInt>{}, {{
->>>>>>> a9fe6358
+    return Trade::MeshData3D(MeshPrimitive::LineLoop, std::vector<UnsignedInt>(), {std::vector<Vector3>{
         {-1.0f, -1.0f, 0.0f},
         {1.0f, -1.0f, 0.0f},
         {1.0f, 1.0f, 0.0f},
