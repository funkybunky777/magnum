--- conflicted
+++ resolved
@@ -46,16 +46,7 @@
         std::memcpy(buffer+i*sizeof(T), &index, sizeof(T));
     }
 
-<<<<<<< HEAD
-std::tuple<size_t, Type, char* > CompressIndices::operator()() const {
-    #ifndef CORRADE_GCC44_COMPATIBILITY
-    return SizeBasedCall<Compressor>(*std::max_element(indices.begin(), indices.end()))(indices);
-    #else
-    return SizeBasedCall<std::tuple<size_t, Type, char*>, Compressor>(*std::max_element(indices.begin(), indices.end()))(indices);
-    #endif
-=======
     return std::make_tuple(indices.size(), indexType<T>(), buffer);
->>>>>>> 8b7c21ce
 }
 
 std::tuple<std::size_t, Mesh::IndexType, char*> compressIndicesInternal(const std::vector<UnsignedInt>& indices, UnsignedInt max) {
