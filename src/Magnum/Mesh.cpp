--- conflicted
+++ resolved
@@ -541,13 +541,8 @@
 
 void Mesh::bindImplementationDefault() {
     /* Specify vertex attributes */
-<<<<<<< HEAD
     for(auto it = _attributes.begin(); it != _attributes.end(); ++it)
         vertexAttribPointer(*it);
-=======
-    for(const GenericAttribute& attribute: _attributes)
-        vertexAttribPointer(attribute);
->>>>>>> 7d6de4ad
 
     #ifndef MAGNUM_TARGET_GLES2
     for(auto it = _integerAttributes.begin(); it != _integerAttributes.end(); ++it)
@@ -568,13 +563,8 @@
 }
 
 void Mesh::unbindImplementationDefault() {
-<<<<<<< HEAD
     for(auto it = _attributes.begin(); it != _attributes.end(); ++it)
         glDisableVertexAttribArray(it->location);
-=======
-    for(const GenericAttribute& attribute: _attributes)
-        glDisableVertexAttribArray(attribute.location);
->>>>>>> 7d6de4ad
 
     #ifndef MAGNUM_TARGET_GLES2
     for(auto it = _integerAttributes.begin(); it != _integerAttributes.end(); ++it)
