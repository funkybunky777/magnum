--- conflicted
+++ resolved
@@ -106,10 +106,6 @@
          */
         explicit BasicScreenedApplication(const typename Application::Arguments& arguments, const typename Application::Configuration& configuration = Application::Configuration());
 
-<<<<<<< HEAD
-        /** @copydoc Sdl2Application::Sdl2Application(const Arguments&, std::nullptr_t) */
-        #ifndef CORRADE_GCC45_COMPATIBILITY
-=======
         /**
          * @brief Constructor
          * @param arguments     Application arguments
@@ -118,7 +114,7 @@
          * with @ref Sdl2Application::createContext() "createContext()" or
          * @ref Sdl2Application::tryCreateContext() "tryCreateContext()".
          */
->>>>>>> 9935e138
+        #ifndef CORRADE_GCC45_COMPATIBILITY
         explicit BasicScreenedApplication(const typename Application::Arguments& arguments, std::nullptr_t);
         #else
         explicit BasicScreenedApplication(const typename Application::Arguments& arguments, void*);
