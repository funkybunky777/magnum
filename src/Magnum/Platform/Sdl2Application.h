--- conflicted
+++ resolved
@@ -42,17 +42,10 @@
 #include <SDL.h>
 #include <SDL_scancode.h>
 
-<<<<<<< HEAD
 #ifdef CORRADE_GCC45_COMPATIBILITY
 #include "Magnum/Version.h"
 #endif
 
-#ifdef MAGNUM_BUILD_DEPRECATED
-#include <Corrade/Utility/Macros.h>
-#endif
-
-=======
->>>>>>> 6c560124
 namespace Magnum {
 
 class Context;
