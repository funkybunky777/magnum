#ifndef Magnum_SceneGraph_AbstractTranslation_h
#define Magnum_SceneGraph_AbstractTranslation_h
/*
    This file is part of Magnum.

    Copyright © 2010, 2011, 2012, 2013, 2014, 2015
              Vladimír Vondruš <mosra@centrum.cz>

    Permission is hereby granted, free of charge, to any person obtaining a
    copy of this software and associated documentation files (the "Software"),
    to deal in the Software without restriction, including without limitation
    the rights to use, copy, modify, merge, publish, distribute, sublicense,
    and/or sell copies of the Software, and to permit persons to whom the
    Software is furnished to do so, subject to the following conditions:

    The above copyright notice and this permission notice shall be included
    in all copies or substantial portions of the Software.

    THE SOFTWARE IS PROVIDED "AS IS", WITHOUT WARRANTY OF ANY KIND, EXPRESS OR
    IMPLIED, INCLUDING BUT NOT LIMITED TO THE WARRANTIES OF MERCHANTABILITY,
    FITNESS FOR A PARTICULAR PURPOSE AND NONINFRINGEMENT. IN NO EVENT SHALL
    THE AUTHORS OR COPYRIGHT HOLDERS BE LIABLE FOR ANY CLAIM, DAMAGES OR OTHER
    LIABILITY, WHETHER IN AN ACTION OF CONTRACT, TORT OR OTHERWISE, ARISING
    FROM, OUT OF OR IN CONNECTION WITH THE SOFTWARE OR THE USE OR OTHER
    DEALINGS IN THE SOFTWARE.
*/

/** @file
 * @brief Class @ref Magnum::SceneGraph::AbstractTranslation, alias @ref Magnum::SceneGraph::AbstractBasicTranslation2D, @ref Magnum::SceneGraph::AbstractBasicTranslation3D, typedef @ref Magnum::SceneGraph::AbstractTranslation2D, @ref Magnum::SceneGraph::AbstractBasicTranslation3D
 */

#include "Magnum/DimensionTraits.h"
#include "Magnum/Math/Vector3.h"
#include "Magnum/SceneGraph/AbstractTransformation.h"

namespace Magnum { namespace SceneGraph {

/**
@brief Base transformation for two-dimensional scenes supporting translation

See @ref scenegraph-features-transformation for more information.

By default the translation is stored with the same underlying type as resulting
transformation matrix, but it's possible to store translation in e.g. integral
coordinates while having floating-point transformation matrix.

@see @ref scenegraph, @ref AbstractBasicTranslation2D,
    @ref AbstractBasicTranslation3D, @ref AbstractTranslation2D,
    @ref AbstractTranslation3D, @ref TranslationTransformation
*/
#ifdef DOXYGEN_GENERATING_OUTPUT
template<UnsignedInt dimensions, class T, class TranslationType = T>
#else
template<UnsignedInt dimensions, class T, class TranslationType>
#endif
class AbstractTranslation: public AbstractTransformation<dimensions, T> {
    public:
        explicit AbstractTranslation();

        /**
         * @brief Translate object
         * @return Reference to self (for method chaining)
         *
         * @see @ref translateLocal(), @ref Math::Vector2::xAxis(),
         *      @ref Math::Vector2::yAxis(), @ref Math::Vector3::xAxis(),
         *      @ref Math::Vector3::yAxis(), @ref Math::Vector3::zAxis()
         */
        AbstractTranslation<dimensions, T, TranslationType>& translate(const VectorTypeFor<dimensions, TranslationType>& vector) {
            doTranslate(vector);
            return *this;
        }

        /**
         * @brief Translate object as a local transformation
         *
         * Similar to the above, except that the transformation is applied
         * before all others.
         */
<<<<<<< HEAD
        AbstractTranslation<dimensions, T, TranslationType>& translate(const typename DimensionTraits<dimensions, TranslationType>::VectorType& vector, TransformationType type = TransformationType::Global) {
            doTranslate(vector, type);
=======
        AbstractTranslation<dimensions, T, TranslationType>& translateLocal(const VectorTypeFor<dimensions, TranslationType>& vector) {
            doTranslateLocal(vector);
>>>>>>> 7d6de4ad
            return *this;
        }

        #ifdef MAGNUM_BUILD_DEPRECATED
        /**
         * @copybrief translate()
         * @deprecated Use @ref Magnum::SceneGraph::AbstractTranslation::translate() "translate()"
         *      or @ref Magnum::SceneGraph::AbstractTranslation::translateLocal() "translateLocal()"
         *      instead.
         */
        CORRADE_DEPRECATED("use translate() or translateLocal() instead") AbstractTranslation<dimensions, T, TranslationType>& translate(const VectorTypeFor<dimensions, TranslationType>& vector, TransformationType type) {
            return type == TransformationType::Global ? translate(vector) : translateLocal(vector);
        }
        #endif

        /* Overloads to remove WTF-factor from method chaining order */
        #ifndef DOXYGEN_GENERATING_OUTPUT
        AbstractTranslation<dimensions, T, TranslationType>& resetTransformation() {
            AbstractTransformation<dimensions, T>::resetTransformation();
            return *this;
        }
        #endif

    protected:
        ~AbstractTranslation();

    #ifdef DOXYGEN_GENERATING_OUTPUT
    protected:
    #else
    private:
    #endif
        /** @brief Polymorphic implementation for @ref translate() */
<<<<<<< HEAD
        virtual void doTranslate(const typename DimensionTraits<dimensions, TranslationType>::VectorType& vector, TransformationType type) = 0;
=======
        virtual void doTranslate(const VectorTypeFor<dimensions, TranslationType>& vector) = 0;

        /** @brief Polymorphic implementation for @ref translateLocal() */
        virtual void doTranslateLocal(const VectorTypeFor<dimensions, TranslationType>& vector) = 0;
>>>>>>> 7d6de4ad
};

template<UnsignedInt dimensions, class T, class TranslationType> inline AbstractTranslation<dimensions, T, TranslationType>::AbstractTranslation() = default;

template<UnsignedInt dimensions, class T, class TranslationType> inline AbstractTranslation<dimensions, T, TranslationType>::~AbstractTranslation() = default;

#ifndef CORRADE_GCC46_COMPATIBILITY
/**
@brief Base transformation for two-dimensional scenes supporting translation

Convenience alternative to `AbstractTranslation<2, T, TranslationType>`.
See @ref AbstractTranslation for more information.
@note Not available on GCC < 4.7. Use <tt>%AbstractTranslation<2, T, TranslationType></tt>
    instead.
@see @ref AbstractTranslation2D, @ref AbstractBasicTranslation3D
*/
#ifndef CORRADE_MSVC2013_COMPATIBILITY /* Apparently cannot have multiply defined aliases */
#ifdef DOXYGEN_GENERATING_OUTPUT
template<class T, class TranslationType = T>
#else
template<class T, class TranslationType>
#endif
using AbstractBasicTranslation2D = AbstractTranslation<2, T, TranslationType>;
#endif
#endif

/**
@brief Base transformation for two-dimensional float scenes supporting translation

@see @ref AbstractTranslation3D
*/
#ifndef CORRADE_GCC46_COMPATIBILITY
typedef AbstractBasicTranslation2D<Float> AbstractTranslation2D;
#else
typedef AbstractTranslation<2, Float> AbstractTranslation2D;
#endif

#ifndef CORRADE_GCC46_COMPATIBILITY
/**
@brief Base transformation for three-dimensional scenes supporting translation

Convenience alternative to `AbstractTranslation<3, T, TranslationType>`.
See @ref AbstractTranslation for more information.
@note Not available on GCC < 4.7. Use <tt>%AbstractTranslation<3, T, TranslationType></tt>
    instead.
@see @ref AbstractTranslation3D, @ref AbstractBasicTranslation2D
*/
#ifndef CORRADE_MSVC2013_COMPATIBILITY /* Apparently cannot have multiply defined aliases */
#ifdef DOXYGEN_GENERATING_OUTPUT
template<class T, class TranslationType = T>
#else
template<class T, class TranslationType>
#endif
using AbstractBasicTranslation3D = AbstractTranslation<3, T, TranslationType>;
#endif
#endif

/**
@brief Base transformation for three-dimensional float scenes supporting translation

@see @ref AbstractTranslation2D
*/
#ifndef CORRADE_GCC46_COMPATIBILITY
typedef AbstractBasicTranslation3D<Float> AbstractTranslation3D;
#else
typedef AbstractTranslation<3, Float> AbstractTranslation3D;
#endif

}}

#endif<|MERGE_RESOLUTION|>--- conflicted
+++ resolved
@@ -65,7 +65,7 @@
          *      @ref Math::Vector2::yAxis(), @ref Math::Vector3::xAxis(),
          *      @ref Math::Vector3::yAxis(), @ref Math::Vector3::zAxis()
          */
-        AbstractTranslation<dimensions, T, TranslationType>& translate(const VectorTypeFor<dimensions, TranslationType>& vector) {
+        AbstractTranslation<dimensions, T, TranslationType>& translate(const typename DimensionTraits<dimensions, TranslationType>::VectorType& vector) {
             doTranslate(vector);
             return *this;
         }
@@ -76,13 +76,8 @@
          * Similar to the above, except that the transformation is applied
          * before all others.
          */
-<<<<<<< HEAD
-        AbstractTranslation<dimensions, T, TranslationType>& translate(const typename DimensionTraits<dimensions, TranslationType>::VectorType& vector, TransformationType type = TransformationType::Global) {
-            doTranslate(vector, type);
-=======
-        AbstractTranslation<dimensions, T, TranslationType>& translateLocal(const VectorTypeFor<dimensions, TranslationType>& vector) {
+        AbstractTranslation<dimensions, T, TranslationType>& translateLocal(const typename DimensionTraits<dimensions, TranslationType>::VectorType& vector) {
             doTranslateLocal(vector);
->>>>>>> 7d6de4ad
             return *this;
         }
 
@@ -115,14 +110,10 @@
     private:
     #endif
         /** @brief Polymorphic implementation for @ref translate() */
-<<<<<<< HEAD
-        virtual void doTranslate(const typename DimensionTraits<dimensions, TranslationType>::VectorType& vector, TransformationType type) = 0;
-=======
-        virtual void doTranslate(const VectorTypeFor<dimensions, TranslationType>& vector) = 0;
+        virtual void doTranslate(const typename DimensionTraits<dimensions, TranslationType>::VectorType& vector) = 0;
 
         /** @brief Polymorphic implementation for @ref translateLocal() */
-        virtual void doTranslateLocal(const VectorTypeFor<dimensions, TranslationType>& vector) = 0;
->>>>>>> 7d6de4ad
+        virtual void doTranslateLocal(const typename DimensionTraits<dimensions, TranslationType>::VectorType& vector) = 0;
 };
 
 template<UnsignedInt dimensions, class T, class TranslationType> inline AbstractTranslation<dimensions, T, TranslationType>::AbstractTranslation() = default;
