#ifndef Magnum_SceneGraph_MatrixTransformation2D_h
#define Magnum_SceneGraph_MatrixTransformation2D_h
/*
    This file is part of Magnum.

    Copyright © 2010, 2011, 2012, 2013 Vladimír Vondruš <mosra@centrum.cz>

    Permission is hereby granted, free of charge, to any person obtaining a
    copy of this software and associated documentation files (the "Software"),
    to deal in the Software without restriction, including without limitation
    the rights to use, copy, modify, merge, publish, distribute, sublicense,
    and/or sell copies of the Software, and to permit persons to whom the
    Software is furnished to do so, subject to the following conditions:

    The above copyright notice and this permission notice shall be included
    in all copies or substantial portions of the Software.

    THE SOFTWARE IS PROVIDED "AS IS", WITHOUT WARRANTY OF ANY KIND, EXPRESS OR
    IMPLIED, INCLUDING BUT NOT LIMITED TO THE WARRANTIES OF MERCHANTABILITY,
    FITNESS FOR A PARTICULAR PURPOSE AND NONINFRINGEMENT. IN NO EVENT SHALL
    THE AUTHORS OR COPYRIGHT HOLDERS BE LIABLE FOR ANY CLAIM, DAMAGES OR OTHER
    LIABILITY, WHETHER IN AN ACTION OF CONTRACT, TORT OR OTHERWISE, ARISING
    FROM, OUT OF OR IN CONNECTION WITH THE SOFTWARE OR THE USE OR OTHER
    DEALINGS IN THE SOFTWARE.
*/

/** @file
 * @brief Class Magnum::SceneGraph::BasicMatrixTransformation2D, typedef Magnum::SceneGraph::MatrixTransformation2D
 */

#include "Math/Matrix3.h"
#include "AbstractTranslationRotationScaling2D.h"
#include "Object.h"

namespace Magnum { namespace SceneGraph {

/**
@brief Two-dimensional transformation implemented using matrices

Uses Math::Matrix3 as underlying type.
@see @ref MatrixTransformation2D, @ref scenegraph, @ref RigidBasicMatrixTransformation2D, @ref BasicMatrixTransformation3D
*/
template<class T> class BasicMatrixTransformation2D: public AbstractBasicTranslationRotationScaling2D<T> {
    public:
        /** @brief Underlying transformation type */
        typedef Math::Matrix3<T> DataType;

        #ifndef DOXYGEN_GENERATING_OUTPUT
        constexpr static Math::Matrix3<T> fromMatrix(const Math::Matrix3<T>& matrix) {
            return matrix;
        }

        constexpr static Math::Matrix3<T> toMatrix(const Math::Matrix3<T>& transformation) {
            return transformation;
        }

        static Math::Matrix3<T> compose(const Math::Matrix3<T>& parent, const Math::Matrix3<T>& child) {
            return parent*child;
        }

        static Math::Matrix3<T> inverted(const Math::Matrix3<T>& transformation) {
            return transformation.inverted();
        }

        Math::Matrix3<T> transformation() const {
            return _transformation;
        }
        #endif

        /**
         * @brief Set transformation
         * @return Pointer to self (for method chaining)
         */
        Object<BasicMatrixTransformation2D<T>>* setTransformation(const Math::Matrix3<T>& transformation) {
            /* Setting transformation is forbidden for the scene */
            /** @todo Assert for this? */
            /** @todo Do this in some common code so we don't need to include Object? */
            if(!static_cast<Object<BasicMatrixTransformation2D<T>>*>(this)->isScene()) {
                _transformation = transformation;
                static_cast<Object<BasicMatrixTransformation2D<T>>*>(this)->setDirty();
            }

            return static_cast<Object<BasicMatrixTransformation2D<T>>*>(this);
        }

        /**
         * @brief Transform object
         * @param transformation    Transformation
         * @param type              Transformation type
         * @return Pointer to self (for method chaining)
         */
        Object<BasicMatrixTransformation2D<T>>* transform(const Math::Matrix3<T>& transformation, TransformationType type = TransformationType::Global) {
            setTransformation(type == TransformationType::Global ?
                transformation*_transformation : _transformation*transformation);
            return static_cast<Object<BasicMatrixTransformation2D<T>>*>(this);
        }

        /** @copydoc AbstractTranslationRotationScaling2D::resetTransformation() */
        Object<BasicMatrixTransformation2D<T>>* resetTransformation() {
            setTransformation({});
            return static_cast<Object<BasicMatrixTransformation2D<T>>*>(this);
        }

        /**
         * @copydoc AbstractTranslationRotationScaling2D::translate()
         * Same as calling transform() with Matrix3::translation().
         */
        Object<BasicMatrixTransformation2D<T>>* translate(const Math::Vector2<T>& vector, TransformationType type = TransformationType::Global) {
            transform(Math::Matrix3<T>::translation(vector), type);
            return static_cast<Object<BasicMatrixTransformation2D<T>>*>(this);
        }

        /**
         * @copydoc AbstractTranslationRotationScaling2D::rotate()
         * Same as calling transform() with Matrix3::rotation().
         */
        Object<BasicMatrixTransformation2D<T>>* rotate(Math::Rad<T> angle, TransformationType type = TransformationType::Global) {
            transform(Math::Matrix3<T>::rotation(angle), type);
            return static_cast<Object<BasicMatrixTransformation2D<T>>*>(this);
        }

        /**
         * @copydoc AbstractTranslationRotationScaling2D::scale()
         * Same as calling transform() with Matrix3::scaling().
         */
        Object<BasicMatrixTransformation2D<T>>* scale(const Math::Vector2<T>& vector, TransformationType type = TransformationType::Global) {
            transform(Math::Matrix3<T>::scaling(vector), type);
            return static_cast<Object<BasicMatrixTransformation2D<T>>*>(this);
        }

        /**
         * @brief Reflect object
         * @param normal    Normal of the line through which to reflect
         *      (normalized)
         * @param type      Transformation type
         * @return Pointer to self (for method chaining)
         *
         * Same as calling transform() with Matrix3::reflection().
         */
        Object<BasicMatrixTransformation2D<T>>* reflect(const Math::Vector2<T>& normal, TransformationType type = TransformationType::Global) {
            transform(Math::Matrix3<T>::reflection(normal), type);
            return static_cast<Object<BasicMatrixTransformation2D<T>>*>(this);
        }

        /**
         * @brief Move object in stacking order
         * @param under     Sibling object under which to move or `nullptr`,
         *      if you want to move it above all.
         * @return Pointer to self (for method chaining)
         */
        Object<BasicMatrixTransformation2D<T>>* move(Object<BasicMatrixTransformation2D<T>>* under) {
            static_cast<Object<BasicMatrixTransformation2D>*>(this)->Containers::template LinkedList<Object<BasicMatrixTransformation2D<T>>>::move(this, under);
            return static_cast<Object<BasicMatrixTransformation2D<T>>*>(this);
        }

    protected:
        /* Allow construction only from Object */
<<<<<<< HEAD
        explicit MatrixTransformation2D();
=======
        explicit BasicMatrixTransformation2D() = default;
>>>>>>> c3de32e5

    private:
        void doResetTransformation() override final { resetTransformation(); }

        void doTranslate(const Math::Vector2<T>& vector, TransformationType type) override final {
            translate(vector, type);
        }

        void doRotate(Math::Rad<T> angle, TransformationType type) override final {
            doRotate(angle, type);
        }

        void doScale(const Math::Vector2<T>& vector, TransformationType type) override final {
            scale(vector, type);
        }

        Math::Matrix3<T> _transformation;
};

<<<<<<< HEAD
template<class T> inline MatrixTransformation2D<T>::MatrixTransformation2D() = default;
=======

>>>>>>> c3de32e5

}}

#endif<|MERGE_RESOLUTION|>--- conflicted
+++ resolved
@@ -155,11 +155,7 @@
 
     protected:
         /* Allow construction only from Object */
-<<<<<<< HEAD
-        explicit MatrixTransformation2D();
-=======
-        explicit BasicMatrixTransformation2D() = default;
->>>>>>> c3de32e5
+        explicit BasicMatrixTransformation2D();
 
     private:
         void doResetTransformation() override final { resetTransformation(); }
@@ -179,11 +175,7 @@
         Math::Matrix3<T> _transformation;
 };
 
-<<<<<<< HEAD
-template<class T> inline MatrixTransformation2D<T>::MatrixTransformation2D() = default;
-=======
-
->>>>>>> c3de32e5
+template<class T> inline BasicMatrixTransformation2D<T>::BasicMatrixTransformation2D() = default;
 
 }}
 
