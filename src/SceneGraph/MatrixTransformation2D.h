#ifndef Magnum_SceneGraph_MatrixTransformation2D_h
#define Magnum_SceneGraph_MatrixTransformation2D_h
/*
    This file is part of Magnum.

    Copyright © 2010, 2011, 2012, 2013 Vladimír Vondruš <mosra@centrum.cz>

    Permission is hereby granted, free of charge, to any person obtaining a
    copy of this software and associated documentation files (the "Software"),
    to deal in the Software without restriction, including without limitation
    the rights to use, copy, modify, merge, publish, distribute, sublicense,
    and/or sell copies of the Software, and to permit persons to whom the
    Software is furnished to do so, subject to the following conditions:

    The above copyright notice and this permission notice shall be included
    in all copies or substantial portions of the Software.

    THE SOFTWARE IS PROVIDED "AS IS", WITHOUT WARRANTY OF ANY KIND, EXPRESS OR
    IMPLIED, INCLUDING BUT NOT LIMITED TO THE WARRANTIES OF MERCHANTABILITY,
    FITNESS FOR A PARTICULAR PURPOSE AND NONINFRINGEMENT. IN NO EVENT SHALL
    THE AUTHORS OR COPYRIGHT HOLDERS BE LIABLE FOR ANY CLAIM, DAMAGES OR OTHER
    LIABILITY, WHETHER IN AN ACTION OF CONTRACT, TORT OR OTHERWISE, ARISING
    FROM, OUT OF OR IN CONNECTION WITH THE SOFTWARE OR THE USE OR OTHER
    DEALINGS IN THE SOFTWARE.
*/

/** @file
 * @brief Class Magnum::SceneGraph::BasicMatrixTransformation2D, typedef Magnum::SceneGraph::MatrixTransformation2D
 */

#include "Math/Matrix3.h"
#include "AbstractTranslationRotationScaling2D.h"
#include "Object.h"

namespace Magnum { namespace SceneGraph {

/**
@brief Two-dimensional transformation implemented using matrices

Uses Math::Matrix3 as underlying type.
@see @ref MatrixTransformation2D, @ref scenegraph, @ref RigidBasicMatrixTransformation2D, @ref BasicMatrixTransformation3D
*/
template<class T> class BasicMatrixTransformation2D: public AbstractBasicTranslationRotationScaling2D<T> {
    public:
        /** @brief Underlying transformation type */
        typedef Math::Matrix3<T> DataType;

        #ifndef DOXYGEN_GENERATING_OUTPUT
        constexpr static Math::Matrix3<T> fromMatrix(const Math::Matrix3<T>& matrix) {
            return matrix;
        }

        constexpr static Math::Matrix3<T> toMatrix(const Math::Matrix3<T>& transformation) {
            return transformation;
        }

        static Math::Matrix3<T> compose(const Math::Matrix3<T>& parent, const Math::Matrix3<T>& child) {
            return parent*child;
        }

        static Math::Matrix3<T> inverted(const Math::Matrix3<T>& transformation) {
            return transformation.inverted();
        }

        Math::Matrix3<T> transformation() const {
            return _transformation;
        }
        #endif

        /**
         * @brief Set transformation
         * @return Pointer to self (for method chaining)
         */
        Object<BasicMatrixTransformation2D<T>>* setTransformation(const Math::Matrix3<T>& transformation) {
            /* Setting transformation is forbidden for the scene */
            /** @todo Assert for this? */
            /** @todo Do this in some common code so we don't need to include Object? */
            if(!static_cast<Object<BasicMatrixTransformation2D<T>>*>(this)->isScene()) {
                _transformation = transformation;
                static_cast<Object<BasicMatrixTransformation2D<T>>*>(this)->setDirty();
            }

            return static_cast<Object<BasicMatrixTransformation2D<T>>*>(this);
        }

        /**
         * @brief Transform object
         * @param transformation    Transformation
         * @param type              Transformation type
         * @return Pointer to self (for method chaining)
         */
        Object<BasicMatrixTransformation2D<T>>* transform(const Math::Matrix3<T>& transformation, TransformationType type = TransformationType::Global) {
            setTransformation(type == TransformationType::Global ?
                transformation*_transformation : _transformation*transformation);
            return static_cast<Object<BasicMatrixTransformation2D<T>>*>(this);
        }

        /** @copydoc AbstractTranslationRotationScaling2D::resetTransformation() */
        Object<BasicMatrixTransformation2D<T>>* resetTransformation() {
            setTransformation({});
            return static_cast<Object<BasicMatrixTransformation2D<T>>*>(this);
        }

        /**
         * @copydoc AbstractTranslationRotationScaling2D::translate()
         * Same as calling transform() with Matrix3::translation().
         */
        Object<BasicMatrixTransformation2D<T>>* translate(const Math::Vector2<T>& vector, TransformationType type = TransformationType::Global) {
            transform(Math::Matrix3<T>::translation(vector), type);
            return static_cast<Object<BasicMatrixTransformation2D<T>>*>(this);
        }

        /**
         * @copydoc AbstractTranslationRotationScaling2D::rotate()
         * Same as calling transform() with Matrix3::rotation().
         */
        Object<BasicMatrixTransformation2D<T>>* rotate(Math::Rad<T> angle, TransformationType type = TransformationType::Global) {
            transform(Math::Matrix3<T>::rotation(angle), type);
            return static_cast<Object<BasicMatrixTransformation2D<T>>*>(this);
        }

        /**
         * @copydoc AbstractTranslationRotationScaling2D::scale()
         * Same as calling transform() with Matrix3::scaling().
         */
        Object<BasicMatrixTransformation2D<T>>* scale(const Math::Vector2<T>& vector, TransformationType type = TransformationType::Global) {
            transform(Math::Matrix3<T>::scaling(vector), type);
            return static_cast<Object<BasicMatrixTransformation2D<T>>*>(this);
        }

        /**
         * @brief Reflect object
         * @param normal    Normal of the line through which to reflect
         *      (normalized)
         * @param type      Transformation type
         * @return Pointer to self (for method chaining)
         *
         * Same as calling transform() with Matrix3::reflection().
         */
        Object<BasicMatrixTransformation2D<T>>* reflect(const Math::Vector2<T>& normal, TransformationType type = TransformationType::Global) {
            transform(Math::Matrix3<T>::reflection(normal), type);
            return static_cast<Object<BasicMatrixTransformation2D<T>>*>(this);
        }

        /**
         * @brief Move object in stacking order
         * @param under     Sibling object under which to move or `nullptr`,
         *      if you want to move it above all.
         * @return Pointer to self (for method chaining)
         */
        Object<BasicMatrixTransformation2D<T>>* move(Object<BasicMatrixTransformation2D<T>>* under) {
            static_cast<Object<BasicMatrixTransformation2D>*>(this)->Containers::template LinkedList<Object<BasicMatrixTransformation2D<T>>>::move(this, under);
            return static_cast<Object<BasicMatrixTransformation2D<T>>*>(this);
        }

    protected:
        /* Allow construction only from Object */
        explicit BasicMatrixTransformation2D();

    private:
        void doResetTransformation() override final { resetTransformation(); }

        void doTranslate(const Math::Vector2<T>& vector, TransformationType type) override final {
            translate(vector, type);
        }

        void doRotate(Math::Rad<T> angle, TransformationType type) override final {
            doRotate(angle, type);
        }

        void doScale(const Math::Vector2<T>& vector, TransformationType type) override final {
            scale(vector, type);
        }

        Math::Matrix3<T> _transformation;
};

<<<<<<< HEAD
template<class T> inline BasicMatrixTransformation2D<T>::BasicMatrixTransformation2D() = default;
=======
/**
@brief Two-dimensional transformation for float scenes implemented using matrices

@see @ref MatrixTransformation3D
*/
typedef BasicMatrixTransformation2D<Float> MatrixTransformation2D;
>>>>>>> 4091d7c9

}}

#endif<|MERGE_RESOLUTION|>--- conflicted
+++ resolved
@@ -175,16 +175,14 @@
         Math::Matrix3<T> _transformation;
 };
 
-<<<<<<< HEAD
 template<class T> inline BasicMatrixTransformation2D<T>::BasicMatrixTransformation2D() = default;
-=======
+
 /**
 @brief Two-dimensional transformation for float scenes implemented using matrices
 
 @see @ref MatrixTransformation3D
 */
 typedef BasicMatrixTransformation2D<Float> MatrixTransformation2D;
->>>>>>> 4091d7c9
 
 }}
 
